//! Builtin macro

use std::mem;

use ::tt::Ident;
use base_db::{AnchoredPath, Edition, FileId};
use cfg::CfgExpr;
use either::Either;
use mbe::{parse_exprs_with_sep, parse_to_token_tree, TokenMap};
use rustc_hash::FxHashMap;
use syntax::{
    ast::{self, AstToken},
    SmolStr,
};

use crate::{
    db::ExpandDatabase, name, quote, tt, ExpandError, ExpandResult, MacroCallId, MacroCallLoc,
};

macro_rules! register_builtin {
    ( LAZY: $(($name:ident, $kind: ident) => $expand:ident),* , EAGER: $(($e_name:ident, $e_kind: ident) => $e_expand:ident),*  ) => {
        #[derive(Debug, Clone, Copy, PartialEq, Eq, Hash)]
        pub enum BuiltinFnLikeExpander {
            $($kind),*
        }

        #[derive(Debug, Clone, Copy, PartialEq, Eq, Hash)]
        pub enum EagerExpander {
            $($e_kind),*
        }

        impl BuiltinFnLikeExpander {
            pub fn expand(
                &self,
                db: &dyn ExpandDatabase,
                id: MacroCallId,
                tt: &tt::Subtree,
            ) -> ExpandResult<tt::Subtree> {
                let expander = match *self {
                    $( BuiltinFnLikeExpander::$kind => $expand, )*
                };
                expander(db, id, tt)
            }
        }

        impl EagerExpander {
            pub fn expand(
                &self,
                db: &dyn ExpandDatabase,
                arg_id: MacroCallId,
                tt: &tt::Subtree,
            ) -> ExpandResult<ExpandedEager> {
                let expander = match *self {
                    $( EagerExpander::$e_kind => $e_expand, )*
                };
                expander(db, arg_id, tt)
            }
        }

        fn find_by_name(ident: &name::Name) -> Option<Either<BuiltinFnLikeExpander, EagerExpander>> {
            match ident {
                $( id if id == &name::name![$name] => Some(Either::Left(BuiltinFnLikeExpander::$kind)), )*
                $( id if id == &name::name![$e_name] => Some(Either::Right(EagerExpander::$e_kind)), )*
                _ => return None,
            }
        }
    };
}

#[derive(Debug)]
pub struct ExpandedEager {
    pub(crate) subtree: tt::Subtree,
    /// The included file ID of the include macro.
    pub(crate) included_file: Option<(FileId, TokenMap)>,
}

impl ExpandedEager {
    fn new(subtree: tt::Subtree) -> Self {
        ExpandedEager { subtree, included_file: None }
    }
}

pub fn find_builtin_macro(
    ident: &name::Name,
) -> Option<Either<BuiltinFnLikeExpander, EagerExpander>> {
    find_by_name(ident)
}

register_builtin! {
    LAZY:
    (column, Column) => column_expand,
    (file, File) => file_expand,
    (line, Line) => line_expand,
    (module_path, ModulePath) => module_path_expand,
    (assert, Assert) => assert_expand,
    (stringify, Stringify) => stringify_expand,
    (llvm_asm, LlvmAsm) => asm_expand,
    (asm, Asm) => asm_expand,
    (global_asm, GlobalAsm) => global_asm_expand,
    (cfg, Cfg) => cfg_expand,
    (core_panic, CorePanic) => panic_expand,
    (std_panic, StdPanic) => panic_expand,
    (unreachable, Unreachable) => unreachable_expand,
    (log_syntax, LogSyntax) => log_syntax_expand,
    (trace_macros, TraceMacros) => trace_macros_expand,

    EAGER:
    (format_args, FormatArgs) => format_args_expand,
    (const_format_args, ConstFormatArgs) => format_args_expand,
    (format_args_nl, FormatArgsNl) => format_args_nl_expand,
    (compile_error, CompileError) => compile_error_expand,
    (concat, Concat) => concat_expand,
    (concat_idents, ConcatIdents) => concat_idents_expand,
    (concat_bytes, ConcatBytes) => concat_bytes_expand,
    (include, Include) => include_expand,
    (include_bytes, IncludeBytes) => include_bytes_expand,
    (include_str, IncludeStr) => include_str_expand,
    (env, Env) => env_expand,
    (option_env, OptionEnv) => option_env_expand
}

const DOLLAR_CRATE: tt::Ident =
    tt::Ident { text: SmolStr::new_inline("$crate"), span: tt::TokenId::unspecified() };

fn module_path_expand(
    _db: &dyn ExpandDatabase,
    _id: MacroCallId,
    _tt: &tt::Subtree,
) -> ExpandResult<tt::Subtree> {
    // Just return a dummy result.
    ExpandResult::ok(quote! { "module::path" })
}

fn line_expand(
    _db: &dyn ExpandDatabase,
    _id: MacroCallId,
    _tt: &tt::Subtree,
) -> ExpandResult<tt::Subtree> {
    // dummy implementation for type-checking purposes
    let expanded = quote! {
        0 as u32
    };

    ExpandResult::ok(expanded)
}

fn log_syntax_expand(
    _db: &dyn ExpandDatabase,
    _id: MacroCallId,
    _tt: &tt::Subtree,
) -> ExpandResult<tt::Subtree> {
    ExpandResult::ok(quote! {})
}

fn trace_macros_expand(
    _db: &dyn ExpandDatabase,
    _id: MacroCallId,
    _tt: &tt::Subtree,
) -> ExpandResult<tt::Subtree> {
    ExpandResult::ok(quote! {})
}

fn stringify_expand(
    _db: &dyn ExpandDatabase,
    _id: MacroCallId,
    tt: &tt::Subtree,
) -> ExpandResult<tt::Subtree> {
    let pretty = ::tt::pretty(&tt.token_trees);

    let expanded = quote! {
        #pretty
    };

    ExpandResult::ok(expanded)
}

fn column_expand(
    _db: &dyn ExpandDatabase,
    _id: MacroCallId,
    _tt: &tt::Subtree,
) -> ExpandResult<tt::Subtree> {
    // dummy implementation for type-checking purposes
    let expanded = quote! {
        0 as u32
    };

    ExpandResult::ok(expanded)
}

fn assert_expand(
    _db: &dyn ExpandDatabase,
    _id: MacroCallId,
    tt: &tt::Subtree,
) -> ExpandResult<tt::Subtree> {
    let args = parse_exprs_with_sep(tt, ',');
    let expanded = match &*args {
        [cond, panic_args @ ..] => {
            let comma = tt::Subtree {
                delimiter: tt::Delimiter::unspecified(),
                token_trees: vec![tt::TokenTree::Leaf(tt::Leaf::Punct(tt::Punct {
                    char: ',',
                    spacing: tt::Spacing::Alone,
                    span: tt::TokenId::unspecified(),
                }))],
            };
            let cond = cond.clone();
            let panic_args = itertools::Itertools::intersperse(panic_args.iter().cloned(), comma);
            quote! {{
                if !(#cond) {
                    #DOLLAR_CRATE::panic!(##panic_args);
                }
            }}
        }
        [] => quote! {{}},
    };

    ExpandResult::ok(expanded)
}

fn file_expand(
    _db: &dyn ExpandDatabase,
    _id: MacroCallId,
    _tt: &tt::Subtree,
) -> ExpandResult<tt::Subtree> {
    // FIXME: RA purposefully lacks knowledge of absolute file names
    // so just return "".
    let file_name = "";

    let expanded = quote! {
        #file_name
    };

    ExpandResult::ok(expanded)
}

fn format_args_expand(
    db: &dyn ExpandDatabase,
    id: MacroCallId,
    tt: &tt::Subtree,
) -> ExpandResult<ExpandedEager> {
    format_args_expand_general(db, id, tt, "")
        .map(|x| ExpandedEager { subtree: x, included_file: None })
}

fn format_args_nl_expand(
    db: &dyn ExpandDatabase,
    id: MacroCallId,
    tt: &tt::Subtree,
) -> ExpandResult<ExpandedEager> {
    format_args_expand_general(db, id, tt, "\\n")
        .map(|x| ExpandedEager { subtree: x, included_file: None })
}

fn format_args_expand_general(
    _db: &dyn ExpandDatabase,
    _id: MacroCallId,
    tt: &tt::Subtree,
    end_string: &str,
) -> ExpandResult<tt::Subtree> {
<<<<<<< HEAD
    // We expand `format_args!("", a1, a2)` to
    // ```
    // $crate::fmt::Arguments::new_v1(&[], &[
    //   $crate::fmt::Argument::new(&arg1,$crate::fmt::Display::fmt),
    //   $crate::fmt::Argument::new(&arg2,$crate::fmt::Display::fmt),
    // ])
    // ```,
    // which is still not really correct, but close enough for now
    let mut args = parse_exprs_with_sep(tt, ',');
=======
    let args = parse_exprs_with_sep(tt, ',');

    let expand_error =
        ExpandResult::new(tt::Subtree::empty(), mbe::ExpandError::NoMatchingRule.into());
>>>>>>> aa9bc861

    if args.is_empty() {
        return expand_error;
    }
    let mut key_args = FxHashMap::default();
    let mut args = args.into_iter().filter_map(|mut arg| {
        // Remove `key =`.
        if matches!(arg.token_trees.get(1), Some(tt::TokenTree::Leaf(tt::Leaf::Punct(p))) if p.char == '=')
        {
            // but not with `==`
            if !matches!(arg.token_trees.get(2), Some(tt::TokenTree::Leaf(tt::Leaf::Punct(p))) if p.char == '=')
            {
                let key = arg.token_trees.drain(..2).next().unwrap();
                key_args.insert(key.to_string(), arg);
                return None;
            }
        }
        Some(arg)
    }).collect::<Vec<_>>().into_iter();
    // ^^^^^^^ we need this collect, to enforce the side effect of the filter_map closure (building the `key_args`)
    let format_subtree = args.next().unwrap();
    let format_string = (|| {
        let token_tree = format_subtree.token_trees.get(0)?;
        match token_tree {
            tt::TokenTree::Leaf(l) => match l {
                tt::Leaf::Literal(l) => {
                    if let Some(mut text) = l.text.strip_prefix('r') {
                        let mut raw_sharps = String::new();
                        while let Some(t) = text.strip_prefix('#') {
                            text = t;
                            raw_sharps.push('#');
                        }
                        text =
                            text.strip_suffix(&raw_sharps)?.strip_prefix('"')?.strip_suffix('"')?;
                        Some((text, l.span, Some(raw_sharps)))
                    } else {
                        let text = l.text.strip_prefix('"')?.strip_suffix('"')?;
                        let span = l.span;
                        Some((text, span, None))
                    }
                }
                _ => None,
            },
            tt::TokenTree::Subtree(_) => None,
        }
    })();
    let Some((format_string, _format_string_span, raw_sharps)) = format_string else {
        return expand_error;
    };
    let mut format_iter = format_string.chars().peekable();
    let mut parts = vec![];
    let mut last_part = String::new();
    let mut arg_tts = vec![];
    let mut err = None;
    while let Some(c) = format_iter.next() {
        // Parsing the format string. See https://doc.rust-lang.org/std/fmt/index.html#syntax for the grammar and more info
        match c {
            '{' => {
                if format_iter.peek() == Some(&'{') {
                    format_iter.next();
                    last_part.push('{');
                    continue;
                }
                let mut argument = String::new();
                while ![Some(&'}'), Some(&':')].contains(&format_iter.peek()) {
                    argument.push(match format_iter.next() {
                        Some(c) => c,
                        None => return expand_error,
                    });
                }
                let format_spec = match format_iter.next().unwrap() {
                    '}' => "".to_owned(),
                    ':' => {
                        let mut s = String::new();
                        while let Some(c) = format_iter.next() {
                            if c == '}' {
                                break;
                            }
                            s.push(c);
                        }
                        s
                    }
                    _ => unreachable!(),
                };
                parts.push(mem::take(&mut last_part));
                let arg_tree = if argument.is_empty() {
                    match args.next() {
                        Some(x) => x,
                        None => {
                            err = Some(mbe::ExpandError::NoMatchingRule.into());
                            tt::Subtree::empty()
                        }
                    }
                } else if let Some(tree) = key_args.get(&argument) {
                    tree.clone()
                } else {
                    // FIXME: we should pick the related substring of the `_format_string_span` as the span. You
                    // can use `.char_indices()` instead of `.char()` for `format_iter` to find the substring interval.
                    let ident = Ident::new(argument, tt::TokenId::unspecified());
                    quote!(#ident)
                };
                let formatter = match &*format_spec {
                    "?" => quote!(::core::fmt::Debug::fmt),
                    "" => quote!(::core::fmt::Display::fmt),
                    _ => {
                        // FIXME: implement the rest and return expand error here
                        quote!(::core::fmt::Display::fmt)
                    }
                };
                arg_tts.push(quote! { ::core::fmt::Argument::new(&(#arg_tree), #formatter), });
            }
            '}' => {
                if format_iter.peek() == Some(&'}') {
                    format_iter.next();
                    last_part.push('}');
                } else {
                    return expand_error;
                }
            }
            _ => last_part.push(c),
        }
    }
    last_part += end_string;
    if !last_part.is_empty() {
        parts.push(last_part);
    }
<<<<<<< HEAD
    let _format_string = args.remove(0);
    let arg_tts = args.into_iter().flat_map(|arg| {
        quote! { #DOLLAR_CRATE::fmt::Argument::new(&(#arg), #DOLLAR_CRATE::fmt::Display::fmt), }
    }.token_trees);
=======
    let part_tts = parts.into_iter().map(|x| {
        let text = if let Some(raw) = &raw_sharps {
            format!("r{raw}\"{}\"{raw}", x).into()
        } else {
            format!("\"{}\"", x).into()
        };
        let l = tt::Literal { span: tt::TokenId::unspecified(), text };
        quote!(#l ,)
    });
    let arg_tts = arg_tts.into_iter().flat_map(|arg| arg.token_trees);
>>>>>>> aa9bc861
    let expanded = quote! {
        ::core::fmt::Arguments::new_v1(&[##part_tts], &[##arg_tts])
    };
    ExpandResult { value: expanded, err }
}

fn asm_expand(
    _db: &dyn ExpandDatabase,
    _id: MacroCallId,
    tt: &tt::Subtree,
) -> ExpandResult<tt::Subtree> {
    // We expand all assembly snippets to `format_args!` invocations to get format syntax
    // highlighting for them.

    let mut literals = Vec::new();
    for tt in tt.token_trees.chunks(2) {
        match tt {
            [tt::TokenTree::Leaf(tt::Leaf::Literal(lit))]
            | [tt::TokenTree::Leaf(tt::Leaf::Literal(lit)), tt::TokenTree::Leaf(tt::Leaf::Punct(tt::Punct { char: ',', span: _, spacing: _ }))] =>
            {
                let krate = DOLLAR_CRATE.clone();
                literals.push(quote!(#krate::format_args!(#lit);));
            }
            _ => break,
        }
    }

    let expanded = quote! {{
        ##literals
        loop {}
    }};
    ExpandResult::ok(expanded)
}

fn global_asm_expand(
    _db: &dyn ExpandDatabase,
    _id: MacroCallId,
    _tt: &tt::Subtree,
) -> ExpandResult<tt::Subtree> {
    // Expand to nothing (at item-level)
    ExpandResult::ok(quote! {})
}

fn cfg_expand(
    db: &dyn ExpandDatabase,
    id: MacroCallId,
    tt: &tt::Subtree,
) -> ExpandResult<tt::Subtree> {
    let loc = db.lookup_intern_macro_call(id);
    let expr = CfgExpr::parse(tt);
    let enabled = db.crate_graph()[loc.krate].cfg_options.check(&expr) != Some(false);
    let expanded = if enabled { quote!(true) } else { quote!(false) };
    ExpandResult::ok(expanded)
}

fn panic_expand(
    db: &dyn ExpandDatabase,
    id: MacroCallId,
    tt: &tt::Subtree,
) -> ExpandResult<tt::Subtree> {
    let loc: MacroCallLoc = db.lookup_intern_macro_call(id);
    // Expand to a macro call `$crate::panic::panic_{edition}`
    let mut call = if db.crate_graph()[loc.krate].edition >= Edition::Edition2021 {
        quote!(#DOLLAR_CRATE::panic::panic_2021!)
    } else {
        quote!(#DOLLAR_CRATE::panic::panic_2015!)
    };

    // Pass the original arguments
    call.token_trees.push(tt::TokenTree::Subtree(tt.clone()));
    ExpandResult::ok(call)
}

fn unreachable_expand(
    db: &dyn ExpandDatabase,
    id: MacroCallId,
    tt: &tt::Subtree,
) -> ExpandResult<tt::Subtree> {
    let loc: MacroCallLoc = db.lookup_intern_macro_call(id);
    // Expand to a macro call `$crate::panic::unreachable_{edition}`
    let mut call = if db.crate_graph()[loc.krate].edition >= Edition::Edition2021 {
        quote!(#DOLLAR_CRATE::panic::unreachable_2021!)
    } else {
        quote!(#DOLLAR_CRATE::panic::unreachable_2015!)
    };

    // Pass the original arguments
    call.token_trees.push(tt::TokenTree::Subtree(tt.clone()));
    ExpandResult::ok(call)
}

fn unquote_str(lit: &tt::Literal) -> Option<String> {
    let lit = ast::make::tokens::literal(&lit.to_string());
    let token = ast::String::cast(lit)?;
    token.value().map(|it| it.into_owned())
}

fn unquote_char(lit: &tt::Literal) -> Option<char> {
    let lit = ast::make::tokens::literal(&lit.to_string());
    let token = ast::Char::cast(lit)?;
    token.value()
}

fn unquote_byte_string(lit: &tt::Literal) -> Option<Vec<u8>> {
    let lit = ast::make::tokens::literal(&lit.to_string());
    let token = ast::ByteString::cast(lit)?;
    token.value().map(|it| it.into_owned())
}

fn compile_error_expand(
    _db: &dyn ExpandDatabase,
    _id: MacroCallId,
    tt: &tt::Subtree,
) -> ExpandResult<ExpandedEager> {
    let err = match &*tt.token_trees {
        [tt::TokenTree::Leaf(tt::Leaf::Literal(it))] => match unquote_str(it) {
            Some(unquoted) => ExpandError::Other(unquoted.into()),
            None => ExpandError::Other("`compile_error!` argument must be a string".into()),
        },
        _ => ExpandError::Other("`compile_error!` argument must be a string".into()),
    };

    ExpandResult { value: ExpandedEager::new(quote! {}), err: Some(err) }
}

fn concat_expand(
    _db: &dyn ExpandDatabase,
    _arg_id: MacroCallId,
    tt: &tt::Subtree,
) -> ExpandResult<ExpandedEager> {
    let mut err = None;
    let mut text = String::new();
    for (i, mut t) in tt.token_trees.iter().enumerate() {
        // FIXME: hack on top of a hack: `$e:expr` captures get surrounded in parentheses
        // to ensure the right parsing order, so skip the parentheses here. Ideally we'd
        // implement rustc's model. cc https://github.com/rust-lang/rust-analyzer/pull/10623
        if let tt::TokenTree::Subtree(tt::Subtree { delimiter: delim, token_trees }) = t {
            if let [tt] = &**token_trees {
                if delim.kind == tt::DelimiterKind::Parenthesis {
                    t = tt;
                }
            }
        }

        match t {
            tt::TokenTree::Leaf(tt::Leaf::Literal(it)) if i % 2 == 0 => {
                // concat works with string and char literals, so remove any quotes.
                // It also works with integer, float and boolean literals, so just use the rest
                // as-is.
                if let Some(c) = unquote_char(it) {
                    text.push(c);
                } else {
                    let component = unquote_str(it).unwrap_or_else(|| it.text.to_string());
                    text.push_str(&component);
                }
            }
            // handle boolean literals
            tt::TokenTree::Leaf(tt::Leaf::Ident(id))
                if i % 2 == 0 && (id.text == "true" || id.text == "false") =>
            {
                text.push_str(id.text.as_str());
            }
            tt::TokenTree::Leaf(tt::Leaf::Punct(punct)) if i % 2 == 1 && punct.char == ',' => (),
            _ => {
                err.get_or_insert(mbe::ExpandError::UnexpectedToken.into());
            }
        }
    }
    ExpandResult { value: ExpandedEager::new(quote!(#text)), err }
}

fn concat_bytes_expand(
    _db: &dyn ExpandDatabase,
    _arg_id: MacroCallId,
    tt: &tt::Subtree,
) -> ExpandResult<ExpandedEager> {
    let mut bytes = Vec::new();
    let mut err = None;
    for (i, t) in tt.token_trees.iter().enumerate() {
        match t {
            tt::TokenTree::Leaf(tt::Leaf::Literal(lit)) => {
                let token = ast::make::tokens::literal(&lit.to_string());
                match token.kind() {
                    syntax::SyntaxKind::BYTE => bytes.push(token.text().to_string()),
                    syntax::SyntaxKind::BYTE_STRING => {
                        let components = unquote_byte_string(lit).unwrap_or_default();
                        components.into_iter().for_each(|x| bytes.push(x.to_string()));
                    }
                    _ => {
                        err.get_or_insert(mbe::ExpandError::UnexpectedToken.into());
                        break;
                    }
                }
            }
            tt::TokenTree::Leaf(tt::Leaf::Punct(punct)) if i % 2 == 1 && punct.char == ',' => (),
            tt::TokenTree::Subtree(tree) if tree.delimiter.kind == tt::DelimiterKind::Bracket => {
                if let Err(e) = concat_bytes_expand_subtree(tree, &mut bytes) {
                    err.get_or_insert(e);
                    break;
                }
            }
            _ => {
                err.get_or_insert(mbe::ExpandError::UnexpectedToken.into());
                break;
            }
        }
    }
    let ident = tt::Ident { text: bytes.join(", ").into(), span: tt::TokenId::unspecified() };
    ExpandResult { value: ExpandedEager::new(quote!([#ident])), err }
}

fn concat_bytes_expand_subtree(
    tree: &tt::Subtree,
    bytes: &mut Vec<String>,
) -> Result<(), ExpandError> {
    for (ti, tt) in tree.token_trees.iter().enumerate() {
        match tt {
            tt::TokenTree::Leaf(tt::Leaf::Literal(lit)) => {
                let lit = ast::make::tokens::literal(&lit.to_string());
                match lit.kind() {
                    syntax::SyntaxKind::BYTE | syntax::SyntaxKind::INT_NUMBER => {
                        bytes.push(lit.text().to_string())
                    }
                    _ => {
                        return Err(mbe::ExpandError::UnexpectedToken.into());
                    }
                }
            }
            tt::TokenTree::Leaf(tt::Leaf::Punct(punct)) if ti % 2 == 1 && punct.char == ',' => (),
            _ => {
                return Err(mbe::ExpandError::UnexpectedToken.into());
            }
        }
    }
    Ok(())
}

fn concat_idents_expand(
    _db: &dyn ExpandDatabase,
    _arg_id: MacroCallId,
    tt: &tt::Subtree,
) -> ExpandResult<ExpandedEager> {
    let mut err = None;
    let mut ident = String::new();
    for (i, t) in tt.token_trees.iter().enumerate() {
        match t {
            tt::TokenTree::Leaf(tt::Leaf::Ident(id)) => {
                ident.push_str(id.text.as_str());
            }
            tt::TokenTree::Leaf(tt::Leaf::Punct(punct)) if i % 2 == 1 && punct.char == ',' => (),
            _ => {
                err.get_or_insert(mbe::ExpandError::UnexpectedToken.into());
            }
        }
    }
    let ident = tt::Ident { text: ident.into(), span: tt::TokenId::unspecified() };
    ExpandResult { value: ExpandedEager::new(quote!(#ident)), err }
}

fn relative_file(
    db: &dyn ExpandDatabase,
    call_id: MacroCallId,
    path_str: &str,
    allow_recursion: bool,
) -> Result<FileId, ExpandError> {
    let call_site = call_id.as_file().original_file(db);
    let path = AnchoredPath { anchor: call_site, path: path_str };
    let res = db
        .resolve_path(path)
        .ok_or_else(|| ExpandError::Other(format!("failed to load file `{path_str}`").into()))?;
    // Prevent include itself
    if res == call_site && !allow_recursion {
        Err(ExpandError::Other(format!("recursive inclusion of `{path_str}`").into()))
    } else {
        Ok(res)
    }
}

fn parse_string(tt: &tt::Subtree) -> Result<String, ExpandError> {
    tt.token_trees
        .get(0)
        .and_then(|tt| match tt {
            tt::TokenTree::Leaf(tt::Leaf::Literal(it)) => unquote_str(it),
            _ => None,
        })
        .ok_or(mbe::ExpandError::ConversionError.into())
}

fn include_expand(
    db: &dyn ExpandDatabase,
    arg_id: MacroCallId,
    tt: &tt::Subtree,
) -> ExpandResult<ExpandedEager> {
    let res = (|| {
        let path = parse_string(tt)?;
        let file_id = relative_file(db, arg_id, &path, false)?;

        let (subtree, map) =
            parse_to_token_tree(&db.file_text(file_id)).ok_or(mbe::ExpandError::ConversionError)?;
        Ok((subtree, map, file_id))
    })();

    match res {
        Ok((subtree, map, file_id)) => {
            ExpandResult::ok(ExpandedEager { subtree, included_file: Some((file_id, map)) })
        }
        Err(e) => ExpandResult::new(
            ExpandedEager { subtree: tt::Subtree::empty(), included_file: None },
            e,
        ),
    }
}

fn include_bytes_expand(
    _db: &dyn ExpandDatabase,
    _arg_id: MacroCallId,
    tt: &tt::Subtree,
) -> ExpandResult<ExpandedEager> {
    if let Err(e) = parse_string(tt) {
        return ExpandResult::new(
            ExpandedEager { subtree: tt::Subtree::empty(), included_file: None },
            e,
        );
    }

    // FIXME: actually read the file here if the user asked for macro expansion
    let res = tt::Subtree {
        delimiter: tt::Delimiter::unspecified(),
        token_trees: vec![tt::TokenTree::Leaf(tt::Leaf::Literal(tt::Literal {
            text: r#"b"""#.into(),
            span: tt::TokenId::unspecified(),
        }))],
    };
    ExpandResult::ok(ExpandedEager::new(res))
}

fn include_str_expand(
    db: &dyn ExpandDatabase,
    arg_id: MacroCallId,
    tt: &tt::Subtree,
) -> ExpandResult<ExpandedEager> {
    let path = match parse_string(tt) {
        Ok(it) => it,
        Err(e) => {
            return ExpandResult::new(
                ExpandedEager { subtree: tt::Subtree::empty(), included_file: None },
                e,
            )
        }
    };

    // FIXME: we're not able to read excluded files (which is most of them because
    // it's unusual to `include_str!` a Rust file), but we can return an empty string.
    // Ideally, we'd be able to offer a precise expansion if the user asks for macro
    // expansion.
    let file_id = match relative_file(db, arg_id, &path, true) {
        Ok(file_id) => file_id,
        Err(_) => {
            return ExpandResult::ok(ExpandedEager::new(quote!("")));
        }
    };

    let text = db.file_text(file_id);
    let text = &*text;

    ExpandResult::ok(ExpandedEager::new(quote!(#text)))
}

fn get_env_inner(db: &dyn ExpandDatabase, arg_id: MacroCallId, key: &str) -> Option<String> {
    let krate = db.lookup_intern_macro_call(arg_id).krate;
    db.crate_graph()[krate].env.get(key)
}

fn env_expand(
    db: &dyn ExpandDatabase,
    arg_id: MacroCallId,
    tt: &tt::Subtree,
) -> ExpandResult<ExpandedEager> {
    let key = match parse_string(tt) {
        Ok(it) => it,
        Err(e) => {
            return ExpandResult::new(
                ExpandedEager { subtree: tt::Subtree::empty(), included_file: None },
                e,
            )
        }
    };

    let mut err = None;
    let s = get_env_inner(db, arg_id, &key).unwrap_or_else(|| {
        // The only variable rust-analyzer ever sets is `OUT_DIR`, so only diagnose that to avoid
        // unnecessary diagnostics for eg. `CARGO_PKG_NAME`.
        if key == "OUT_DIR" {
            err = Some(ExpandError::Other(
                r#"`OUT_DIR` not set, enable "build scripts" to fix"#.into(),
            ));
        }

        // If the variable is unset, still return a dummy string to help type inference along.
        // We cannot use an empty string here, because for
        // `include!(concat!(env!("OUT_DIR"), "/foo.rs"))` will become
        // `include!("foo.rs"), which might go to infinite loop
        "__RA_UNIMPLEMENTED__".to_string()
    });
    let expanded = quote! { #s };

    ExpandResult { value: ExpandedEager::new(expanded), err }
}

fn option_env_expand(
    db: &dyn ExpandDatabase,
    arg_id: MacroCallId,
    tt: &tt::Subtree,
) -> ExpandResult<ExpandedEager> {
    let key = match parse_string(tt) {
        Ok(it) => it,
        Err(e) => {
            return ExpandResult::new(
                ExpandedEager { subtree: tt::Subtree::empty(), included_file: None },
                e,
            )
        }
    };
    // FIXME: Use `DOLLAR_CRATE` when that works in eager macros.
    let expanded = match get_env_inner(db, arg_id, &key) {
        None => quote! { ::core::option::Option::None::<&str> },
        Some(s) => quote! { ::core::option::Option::Some(#s) },
    };

    ExpandResult::ok(ExpandedEager::new(expanded))
}<|MERGE_RESOLUTION|>--- conflicted
+++ resolved
@@ -257,22 +257,10 @@
     tt: &tt::Subtree,
     end_string: &str,
 ) -> ExpandResult<tt::Subtree> {
-<<<<<<< HEAD
-    // We expand `format_args!("", a1, a2)` to
-    // ```
-    // $crate::fmt::Arguments::new_v1(&[], &[
-    //   $crate::fmt::Argument::new(&arg1,$crate::fmt::Display::fmt),
-    //   $crate::fmt::Argument::new(&arg2,$crate::fmt::Display::fmt),
-    // ])
-    // ```,
-    // which is still not really correct, but close enough for now
-    let mut args = parse_exprs_with_sep(tt, ',');
-=======
     let args = parse_exprs_with_sep(tt, ',');
 
     let expand_error =
         ExpandResult::new(tt::Subtree::empty(), mbe::ExpandError::NoMatchingRule.into());
->>>>>>> aa9bc861
 
     if args.is_empty() {
         return expand_error;
@@ -399,12 +387,6 @@
     if !last_part.is_empty() {
         parts.push(last_part);
     }
-<<<<<<< HEAD
-    let _format_string = args.remove(0);
-    let arg_tts = args.into_iter().flat_map(|arg| {
-        quote! { #DOLLAR_CRATE::fmt::Argument::new(&(#arg), #DOLLAR_CRATE::fmt::Display::fmt), }
-    }.token_trees);
-=======
     let part_tts = parts.into_iter().map(|x| {
         let text = if let Some(raw) = &raw_sharps {
             format!("r{raw}\"{}\"{raw}", x).into()
@@ -415,7 +397,6 @@
         quote!(#l ,)
     });
     let arg_tts = arg_tts.into_iter().flat_map(|arg| arg.token_trees);
->>>>>>> aa9bc861
     let expanded = quote! {
         ::core::fmt::Arguments::new_v1(&[##part_tts], &[##arg_tts])
     };
