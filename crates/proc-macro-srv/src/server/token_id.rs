//! proc-macro server backend based on [`proc_macro_api::msg::TokenId`] as the backing span.
//! This backend is rather inflexible, used by RustRover and older rust-analyzer versions.
use std::{
    iter,
    ops::{Bound, Range},
};

use proc_macro::bridge::{self, server};

use crate::server::{
    delim_to_external, delim_to_internal, token_stream::TokenStreamBuilder, LiteralFormatter,
    Symbol, SymbolInternerRef, SYMBOL_INTERNER,
};
mod tt {
    pub use proc_macro_api::msg::TokenId;

    pub use ::tt::*;

    pub type Subtree = ::tt::Subtree<TokenId>;
    pub type TokenTree = ::tt::TokenTree<TokenId>;
    pub type Leaf = ::tt::Leaf<TokenId>;
    pub type Literal = ::tt::Literal<TokenId>;
    pub type Punct = ::tt::Punct<TokenId>;
    pub type Ident = ::tt::Ident<TokenId>;
}
type Group = tt::Subtree;
type TokenTree = tt::TokenTree;
#[allow(unused)]
type Punct = tt::Punct;
type Spacing = tt::Spacing;
#[allow(unused)]
type Literal = tt::Literal;
type Span = tt::TokenId;
type TokenStream = crate::server::TokenStream<Span>;

#[derive(Clone)]
pub struct SourceFile;
pub struct FreeFunctions;

pub struct TokenIdServer {
    pub(crate) interner: SymbolInternerRef,
    pub call_site: Span,
    pub def_site: Span,
    pub mixed_site: Span,
}

impl server::Types for TokenIdServer {
    type FreeFunctions = FreeFunctions;
    type TokenStream = TokenStream;
    type SourceFile = SourceFile;
    type Span = Span;
    type Symbol = Symbol;
}

impl server::FreeFunctions for TokenIdServer {
    fn injected_env_var(&mut self, _: &str) -> Option<std::string::String> {
        None
    }
    fn track_env_var(&mut self, _var: &str, _value: Option<&str>) {}
    fn track_path(&mut self, _path: &str) {}
    fn literal_from_str(
        &mut self,
        s: &str,
    ) -> Result<bridge::Literal<Self::Span, Self::Symbol>, ()> {
        use proc_macro::bridge::LitKind;
        use rustc_lexer::{LiteralKind, Token, TokenKind};

        let mut tokens = rustc_lexer::tokenize(s);
        let minus_or_lit = tokens.next().unwrap_or(Token { kind: TokenKind::Eof, len: 0 });

        let lit = if minus_or_lit.kind == TokenKind::Minus {
            let lit = tokens.next().ok_or(())?;
            if !matches!(
                lit.kind,
                TokenKind::Literal {
                    kind: LiteralKind::Int { .. } | LiteralKind::Float { .. },
                    ..
                }
            ) {
                return Err(());
            }
            lit
        } else {
            minus_or_lit
        };

        if tokens.next().is_some() {
            return Err(());
        }

        let TokenKind::Literal { kind, suffix_start } = lit.kind else { return Err(()) };
        let kind = match kind {
            LiteralKind::Int { .. } => LitKind::Integer,
            LiteralKind::Float { .. } => LitKind::Float,
            LiteralKind::Char { .. } => LitKind::Char,
            LiteralKind::Byte { .. } => LitKind::Byte,
            LiteralKind::Str { .. } => LitKind::Str,
            LiteralKind::ByteStr { .. } => LitKind::ByteStr,
            LiteralKind::CStr { .. } => LitKind::CStr,
            LiteralKind::RawStr { n_hashes } => LitKind::StrRaw(n_hashes.unwrap_or_default()),
            LiteralKind::RawByteStr { n_hashes } => {
                LitKind::ByteStrRaw(n_hashes.unwrap_or_default())
            }
            LiteralKind::RawCStr { n_hashes } => LitKind::CStrRaw(n_hashes.unwrap_or_default()),
        };

        let (lit, suffix) = s.split_at(suffix_start as usize);
        let suffix = match suffix {
            "" | "_" => None,
            suffix => Some(Symbol::intern(self.interner, suffix)),
        };

        Ok(bridge::Literal {
<<<<<<< HEAD
            kind: bridge::LitKind::Integer, // dummy
            symbol: Symbol::intern(self.interner, s),
            suffix: None,
=======
            kind,
            symbol: Symbol::intern(self.interner, lit),
            suffix,
>>>>>>> ac998a74
            span: self.call_site,
        })
    }

    fn emit_diagnostic(&mut self, _: bridge::Diagnostic<Self::Span>) {}
}

impl server::TokenStream for TokenIdServer {
    fn is_empty(&mut self, stream: &Self::TokenStream) -> bool {
        stream.is_empty()
    }
    fn from_str(&mut self, src: &str) -> Self::TokenStream {
        Self::TokenStream::from_str(src, self.call_site).expect("cannot parse string")
    }
    fn to_string(&mut self, stream: &Self::TokenStream) -> String {
        stream.to_string()
    }
    fn from_token_tree(
        &mut self,
        tree: bridge::TokenTree<Self::TokenStream, Self::Span, Self::Symbol>,
    ) -> Self::TokenStream {
        match tree {
            bridge::TokenTree::Group(group) => {
                let group = Group {
                    delimiter: delim_to_internal(group.delimiter, group.span),
                    token_trees: match group.stream {
                        Some(stream) => stream.into_iter().collect(),
                        None => Box::new([]),
                    },
                };
                let tree = TokenTree::from(group);
                Self::TokenStream::from_iter(iter::once(tree))
            }

            bridge::TokenTree::Ident(ident) => {
                let text = ident.sym.text(self.interner);
                let text =
                    if ident.is_raw { ::tt::SmolStr::from_iter(["r#", &text]) } else { text };
                let ident: tt::Ident = tt::Ident { text, span: ident.span };
                let leaf = tt::Leaf::from(ident);
                let tree = TokenTree::from(leaf);
                Self::TokenStream::from_iter(iter::once(tree))
            }

            bridge::TokenTree::Literal(literal) => {
                let literal = LiteralFormatter(literal);
                let text = literal.with_stringify_parts(self.interner, |parts| {
                    ::tt::SmolStr::from_iter(parts.iter().copied())
                });

                let literal = tt::Literal { text, span: literal.0.span };
                let leaf = tt::Leaf::from(literal);
                let tree = TokenTree::from(leaf);
                Self::TokenStream::from_iter(iter::once(tree))
            }

            bridge::TokenTree::Punct(p) => {
                let punct = tt::Punct {
                    char: p.ch as char,
                    spacing: if p.joint { Spacing::Joint } else { Spacing::Alone },
                    span: p.span,
                };
                let leaf = tt::Leaf::from(punct);
                let tree = TokenTree::from(leaf);
                Self::TokenStream::from_iter(iter::once(tree))
            }
        }
    }

    fn expand_expr(&mut self, self_: &Self::TokenStream) -> Result<Self::TokenStream, ()> {
        Ok(self_.clone())
    }

    fn concat_trees(
        &mut self,
        base: Option<Self::TokenStream>,
        trees: Vec<bridge::TokenTree<Self::TokenStream, Self::Span, Self::Symbol>>,
    ) -> Self::TokenStream {
        let mut builder = TokenStreamBuilder::new();
        if let Some(base) = base {
            builder.push(base);
        }
        for tree in trees {
            builder.push(self.from_token_tree(tree));
        }
        builder.build()
    }

    fn concat_streams(
        &mut self,
        base: Option<Self::TokenStream>,
        streams: Vec<Self::TokenStream>,
    ) -> Self::TokenStream {
        let mut builder = TokenStreamBuilder::new();
        if let Some(base) = base {
            builder.push(base);
        }
        for stream in streams {
            builder.push(stream);
        }
        builder.build()
    }

    fn into_trees(
        &mut self,
        stream: Self::TokenStream,
    ) -> Vec<bridge::TokenTree<Self::TokenStream, Self::Span, Self::Symbol>> {
        stream
            .into_iter()
            .map(|tree| match tree {
                tt::TokenTree::Leaf(tt::Leaf::Ident(ident)) => {
                    bridge::TokenTree::Ident(bridge::Ident {
                        sym: Symbol::intern(self.interner, ident.text.trim_start_matches("r#")),
                        is_raw: ident.text.starts_with("r#"),
                        span: ident.span,
                    })
                }
                tt::TokenTree::Leaf(tt::Leaf::Literal(lit)) => {
                    bridge::TokenTree::Literal(bridge::Literal {
                        // FIXME: handle literal kinds
                        kind: bridge::LitKind::Integer, // dummy
                        symbol: Symbol::intern(self.interner, &lit.text),
                        // FIXME: handle suffixes
                        suffix: None,
                        span: lit.span,
                    })
                }
                tt::TokenTree::Leaf(tt::Leaf::Punct(punct)) => {
                    bridge::TokenTree::Punct(bridge::Punct {
                        ch: punct.char as u8,
                        joint: punct.spacing == Spacing::Joint,
                        span: punct.span,
                    })
                }
                tt::TokenTree::Subtree(subtree) => bridge::TokenTree::Group(bridge::Group {
                    delimiter: delim_to_external(subtree.delimiter),
                    stream: if subtree.token_trees.is_empty() {
                        None
                    } else {
                        Some(TokenStream { token_trees: subtree.token_trees.into_vec() })
                    },
                    span: bridge::DelimSpan::from_single(subtree.delimiter.open),
                }),
            })
            .collect()
    }
}

impl server::SourceFile for TokenIdServer {
    fn eq(&mut self, _file1: &Self::SourceFile, _file2: &Self::SourceFile) -> bool {
        true
    }
    fn path(&mut self, _file: &Self::SourceFile) -> String {
        String::new()
    }
    fn is_real(&mut self, _file: &Self::SourceFile) -> bool {
        true
    }
}

impl server::Span for TokenIdServer {
    fn debug(&mut self, span: Self::Span) -> String {
        format!("{:?}", span.0)
    }
    fn source_file(&mut self, _span: Self::Span) -> Self::SourceFile {
        SourceFile {}
    }
    fn save_span(&mut self, _span: Self::Span) -> usize {
        0
    }
    fn recover_proc_macro_span(&mut self, _id: usize) -> Self::Span {
        self.call_site
    }
    /// Recent feature, not yet in the proc_macro
    ///
    /// See PR:
    /// https://github.com/rust-lang/rust/pull/55780
    fn source_text(&mut self, _span: Self::Span) -> Option<String> {
        None
    }

    fn parent(&mut self, _span: Self::Span) -> Option<Self::Span> {
        None
    }
    fn source(&mut self, span: Self::Span) -> Self::Span {
        span
    }
    fn byte_range(&mut self, _span: Self::Span) -> Range<usize> {
        Range { start: 0, end: 0 }
    }
    fn join(&mut self, first: Self::Span, _second: Self::Span) -> Option<Self::Span> {
        // Just return the first span again, because some macros will unwrap the result.
        Some(first)
    }
    fn subspan(
        &mut self,
        span: Self::Span,
        _start: Bound<usize>,
        _end: Bound<usize>,
    ) -> Option<Self::Span> {
        // Just return the span again, because some macros will unwrap the result.
        Some(span)
    }
    fn resolved_at(&mut self, _span: Self::Span, _at: Self::Span) -> Self::Span {
        self.call_site
    }

    fn end(&mut self, _self_: Self::Span) -> Self::Span {
        self.call_site
    }

    fn start(&mut self, _self_: Self::Span) -> Self::Span {
        self.call_site
    }

    fn line(&mut self, _span: Self::Span) -> usize {
        0
    }

    fn column(&mut self, _span: Self::Span) -> usize {
        0
    }
}

impl server::Symbol for TokenIdServer {
    fn normalize_and_validate_ident(&mut self, string: &str) -> Result<Self::Symbol, ()> {
        // FIXME: nfc-normalize and validate idents
        Ok(<Self as server::Server>::intern_symbol(string))
    }
}

impl server::Server for TokenIdServer {
    fn globals(&mut self) -> bridge::ExpnGlobals<Self::Span> {
        bridge::ExpnGlobals {
            def_site: self.def_site,
            call_site: self.call_site,
            mixed_site: self.mixed_site,
        }
    }

    fn intern_symbol(ident: &str) -> Self::Symbol {
        Symbol::intern(&SYMBOL_INTERNER, &::tt::SmolStr::from(ident))
    }

    fn with_symbol_string(symbol: &Self::Symbol, f: impl FnOnce(&str)) {
        f(symbol.text(&SYMBOL_INTERNER).as_str())
    }
}

#[cfg(test)]
mod tests {
    use super::*;

    #[test]
    fn test_ra_server_to_string() {
        let s = TokenStream {
            token_trees: vec![
                tt::TokenTree::Leaf(tt::Leaf::Ident(tt::Ident {
                    text: "struct".into(),
                    span: tt::TokenId(0),
                })),
                tt::TokenTree::Leaf(tt::Leaf::Ident(tt::Ident {
                    text: "T".into(),
                    span: tt::TokenId(0),
                })),
                tt::TokenTree::Subtree(tt::Subtree {
                    delimiter: tt::Delimiter {
                        open: tt::TokenId(0),
                        close: tt::TokenId(0),
                        kind: tt::DelimiterKind::Brace,
                    },
                    token_trees: Box::new([]),
                }),
            ],
        };

        assert_eq!(s.to_string(), "struct T {}");
    }

    #[test]
    fn test_ra_server_from_str() {
        let subtree_paren_a = tt::TokenTree::Subtree(tt::Subtree {
            delimiter: tt::Delimiter {
                open: tt::TokenId(0),
                close: tt::TokenId(0),
                kind: tt::DelimiterKind::Parenthesis,
            },
            token_trees: Box::new([tt::TokenTree::Leaf(tt::Leaf::Ident(tt::Ident {
                text: "a".into(),
                span: tt::TokenId(0),
            }))]),
        });

        let t1 = TokenStream::from_str("(a)", tt::TokenId(0)).unwrap();
        assert_eq!(t1.token_trees.len(), 1);
        assert_eq!(t1.token_trees[0], subtree_paren_a);

        let t2 = TokenStream::from_str("(a);", tt::TokenId(0)).unwrap();
        assert_eq!(t2.token_trees.len(), 2);
        assert_eq!(t2.token_trees[0], subtree_paren_a);

        let underscore = TokenStream::from_str("_", tt::TokenId(0)).unwrap();
        assert_eq!(
            underscore.token_trees[0],
            tt::TokenTree::Leaf(tt::Leaf::Ident(tt::Ident {
                text: "_".into(),
                span: tt::TokenId(0),
            }))
        );
    }
}<|MERGE_RESOLUTION|>--- conflicted
+++ resolved
@@ -111,15 +111,9 @@
         };
 
         Ok(bridge::Literal {
-<<<<<<< HEAD
-            kind: bridge::LitKind::Integer, // dummy
-            symbol: Symbol::intern(self.interner, s),
-            suffix: None,
-=======
             kind,
             symbol: Symbol::intern(self.interner, lit),
             suffix,
->>>>>>> ac998a74
             span: self.call_site,
         })
     }
