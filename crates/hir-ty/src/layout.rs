--- conflicted
+++ resolved
@@ -1,11 +1,6 @@
 //! Compute the binary representation of a type
 
-<<<<<<< HEAD
-use std::borrow::Cow;
-use std::fmt;
-=======
 use std::{borrow::Cow, fmt};
->>>>>>> 574e23ec
 
 use base_db::salsa::Cycle;
 use chalk_ir::{AdtId, FloatTy, IntTy, TyKind, UintTy};
